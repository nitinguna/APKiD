--- conflicted
+++ resolved
@@ -109,12 +109,9 @@
 }
 
 rule upx_elf_3_07 : Packer Unmodified {
-<<<<<<< HEAD
   meta:
     description = "Contains a unmodified UPX 3.07 stub"
 
-=======
->>>>>>> 16deb185
     strings:
      	$copyright = "UPX 3.07 Copyright"
 
