--- conflicted
+++ resolved
@@ -280,13 +280,8 @@
     description = "Allatori demo"
     url         = "http://www.allatori.com/features.html"
     author      = "Eduardo Novella"
-<<<<<<< HEAD
     sample      = "7f2f5aac9833f7bdccc0b9865f5cc2a9c94ee795a285ef2fa6ff83a34c91827f"
     sample2     = "8c9e6c7b8c516499dd2065cb435ef68089feb3d4053faf2cfcb2b759b051383c"
-=======
-    sample     = "7f2f5aac9833f7bdccc0b9865f5cc2a9c94ee795a285ef2fa6ff83a34c91827f"
-    sample2    = "8c9e6c7b8c516499dd2065cb435ef68089feb3d4053faf2cfcb2b759b051383c"
->>>>>>> e13bf69c
 
   strings:
     // null-prev-str + len + str + null
@@ -300,17 +295,10 @@
 {
   meta:
     description = "AAMO"
-<<<<<<< HEAD
     author      = "P0r0"
     url         = "https://github.com/necst/aamo"
     sample      = "c1ef860af0e168f924663630ed3b61920b474d0c8b10e2bde6bfd3769dbd31a8"
     sample2     = "eb0d4e1ba2e880749594eb8739e65aa21b6f7b43798f04b6681065b396c15a78"
-=======
-    author = "P0r0"
-    url = "https://github.com/necst/aamo"
-    sample = "c1ef860af0e168f924663630ed3b61920b474d0c8b10e2bde6bfd3769dbd31a8"
-    sample2 = "eb0d4e1ba2e880749594eb8739e65aa21b6f7b43798f04b6681065b396c15a78"
->>>>>>> e13bf69c
 
   strings:
     $opcodes_nops = {
@@ -359,7 +347,6 @@
     1 of ($opcodes*) and all of ($a, $b)
 }
 
-<<<<<<< HEAD
 rule appsuit_a : obfuscator
 {
     meta:
@@ -395,7 +382,7 @@
     condition:
         is_dex and all of them
 }
-=======
+
 rule gemalto_sdk : obfuscator
 {
   meta:
@@ -448,5 +435,4 @@
   condition:
     short_unicode_method_names
     and (not dexguard_a and not dexguard_b and not dexguard_c and not dexguard_d)
-}
->>>>>>> e13bf69c
+}