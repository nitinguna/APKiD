--- conflicted
+++ resolved
@@ -244,9 +244,6 @@
     ($pre_jar and $jar_data and $post_jar)
 }
 
-<<<<<<< HEAD
-
-=======
 rule gaoxor : packer
 {
   meta:
@@ -364,5 +361,4 @@
     is_dex
     and 2 of ($libshell_*)
     or 1 of ($class_*)
-}
->>>>>>> e13bf69c
+}